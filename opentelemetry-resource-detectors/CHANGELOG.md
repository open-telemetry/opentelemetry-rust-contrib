--- conflicted
+++ resolved
@@ -2,17 +2,14 @@
 
 ## vNext
 
-<<<<<<< HEAD
+## v0.7.0
+
 ### Changed
 
 - Expose `K8sResourceDetector`, which populates `k8s.pod.name` and `k8s.namespace.name`
-=======
-## v0.7.0
-
 - Bump msrv to 1.75.0
 - Bump opentelemetry and opentelemetry_sdk versions to 0.28
 - Bump opentelemetry-semantic-conventions version to 0.28
->>>>>>> 8c443b29
 
 ## v0.6.0
 
