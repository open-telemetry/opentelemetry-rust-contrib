[workspace]
<<<<<<< HEAD
members = ["opentelemetry-*", "examples/*"]
=======
members = [
    "opentelemetry-*",
    "examples/*",
    "stress",
]
>>>>>>> 67b30ded
resolver = "2"

[profile.bench]
# https://doc.rust-lang.org/cargo/reference/profiles.html#bench
# See function names in profiling reports.
# 2/true is too much, 0 is not enough, 1 is just right for back traces
debug = 1

[workspace.dependencies]
opentelemetry = "0.27"
opentelemetry-appender-tracing = "0.27"
opentelemetry-http = "0.27"
opentelemetry-proto = { version = "0.27", default-features = false }
opentelemetry_sdk = { version = "0.27", default-features = false }
opentelemetry-stdout = "0.27"
opentelemetry-semantic-conventions = { version = "0.27", features = [
    "semconv_experimental",
] }
criterion = "0.5"<|MERGE_RESOLUTION|>--- conflicted
+++ resolved
@@ -1,13 +1,9 @@
 [workspace]
-<<<<<<< HEAD
-members = ["opentelemetry-*", "examples/*"]
-=======
 members = [
     "opentelemetry-*",
     "examples/*",
     "stress",
 ]
->>>>>>> 67b30ded
 resolver = "2"
 
 [profile.bench]
