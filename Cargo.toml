[workspace]
members = [
    "opentelemetry-aws",
    "opentelemetry-contrib",
    "opentelemetry-datadog",
    "opentelemetry-etw-logs",
    "opentelemetry-etw-metrics",
    "opentelemetry-instrumentation-actix-web",
    "opentelemetry-resource-detectors",
    "opentelemetry-stackdriver",
    "opentelemetry-user-events-logs",
    "opentelemetry-user-events-trace",
    "opentelemetry-user-events-metrics",
<<<<<<< HEAD
    "opentelemetry-exporter-geneva/geneva-uploader",
    "opentelemetry-exporter-geneva/geneva-uploader-ffi",
    "opentelemetry-exporter-geneva/opentelemetry-exporter-geneva",
=======
    "opentelemetry-zpages",
    # "opentelemetry-exporter-geneva/geneva-uploader",
    # "opentelemetry-exporter-geneva/geneva-uploader-ffi",
    # "opentelemetry-exporter-geneva/opentelemetry-exporter-geneva",
>>>>>>> c8b6c29e
    "examples/*",
    "stress",
]

resolver = "2"

[profile.bench]
# https://doc.rust-lang.org/cargo/reference/profiles.html#bench
# See function names in profiling reports.
# 2/true is too much, 0 is not enough, 1 is just right for back traces
debug = 1

[workspace.dependencies]
opentelemetry = "0.29"
opentelemetry-appender-tracing = "0.29"
opentelemetry-http = "0.29"
opentelemetry-proto = { version = "0.29", default-features = false }
opentelemetry_sdk = { version = "0.29", default-features = false }
opentelemetry-stdout = "0.29"
opentelemetry-semantic-conventions = { version = "0.29", features = [
    "semconv_experimental",
] }
criterion = "0.5"

[workspace.lints.rust]
rust_2024_compatibility = { level = "warn", priority = -1 }
# No need to enable those, because it is either unnecessary or results in ugly syntax
if_let_rescope = "allow"
tail_expr_drop_order = "allow"

[workspace.lints.clippy]
all = { level = "warn", priority = 1 }<|MERGE_RESOLUTION|>--- conflicted
+++ resolved
@@ -11,16 +11,9 @@
     "opentelemetry-user-events-logs",
     "opentelemetry-user-events-trace",
     "opentelemetry-user-events-metrics",
-<<<<<<< HEAD
-    "opentelemetry-exporter-geneva/geneva-uploader",
-    "opentelemetry-exporter-geneva/geneva-uploader-ffi",
-    "opentelemetry-exporter-geneva/opentelemetry-exporter-geneva",
-=======
-    "opentelemetry-zpages",
     # "opentelemetry-exporter-geneva/geneva-uploader",
     # "opentelemetry-exporter-geneva/geneva-uploader-ffi",
     # "opentelemetry-exporter-geneva/opentelemetry-exporter-geneva",
->>>>>>> c8b6c29e
     "examples/*",
     "stress",
 ]
