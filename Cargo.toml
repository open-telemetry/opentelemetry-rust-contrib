[workspace]
members = [
    "opentelemetry-aws",
    "opentelemetry-contrib",
    "opentelemetry-datadog",
    "opentelemetry-etw-logs",
    "opentelemetry-etw-metrics",
    "opentelemetry-instrumentation-actix-web",
    "opentelemetry-resource-detectors",
    "opentelemetry-stackdriver",
    "opentelemetry-user-events-logs",
    "opentelemetry-user-events-trace",
    "opentelemetry-user-events-metrics",
<<<<<<< HEAD
    #"opentelemetry-exporter-geneva/geneva-uploader", TODO - bring back 
    #"opentelemetry-exporter-geneva/geneva-uploader-ffi",
    #"opentelemetry-exporter-geneva/opentelemetry-exporter-geneva",
=======
    "opentelemetry-exporter-geneva/geneva-uploader",
    "opentelemetry-exporter-geneva/geneva-uploader-ffi",
    "opentelemetry-exporter-geneva/opentelemetry-exporter-geneva",
>>>>>>> bfba0f30
    "examples/*",
    "stress",
]

resolver = "2"

[profile.bench]
# https://doc.rust-lang.org/cargo/reference/profiles.html#bench
# See function names in profiling reports.
# 2/true is too much, 0 is not enough, 1 is just right for back traces
debug = 1

[workspace.dependencies]
opentelemetry = "0.30"
opentelemetry-appender-tracing = "0.30"
opentelemetry-http = "0.30"
opentelemetry-proto = { version = "0.30", default-features = false }
opentelemetry_sdk = { version = "0.30", default-features = false }
opentelemetry-stdout = "0.30"
opentelemetry-semantic-conventions = { version = "0.30", features = [
    "semconv_experimental",
] }
criterion = "0.5"

[workspace.lints.rust]
rust_2024_compatibility = { level = "warn", priority = -1 }
# No need to enable those, because it is either unnecessary or results in ugly syntax
if_let_rescope = "allow"
tail_expr_drop_order = "allow"

[workspace.lints.clippy]
all = { level = "warn", priority = 1 }<|MERGE_RESOLUTION|>--- conflicted
+++ resolved
@@ -11,15 +11,10 @@
     "opentelemetry-user-events-logs",
     "opentelemetry-user-events-trace",
     "opentelemetry-user-events-metrics",
-<<<<<<< HEAD
-    #"opentelemetry-exporter-geneva/geneva-uploader", TODO - bring back 
-    #"opentelemetry-exporter-geneva/geneva-uploader-ffi",
-    #"opentelemetry-exporter-geneva/opentelemetry-exporter-geneva",
-=======
+
     "opentelemetry-exporter-geneva/geneva-uploader",
     "opentelemetry-exporter-geneva/geneva-uploader-ffi",
     "opentelemetry-exporter-geneva/opentelemetry-exporter-geneva",
->>>>>>> bfba0f30
     "examples/*",
     "stress",
 ]
