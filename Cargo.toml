[workspace]
members = [
    "opentelemetry-aws",
    "opentelemetry-contrib",
    "opentelemetry-datadog",
    "opentelemetry-etw-logs",
    "opentelemetry-etw-metrics",
    "opentelemetry-instrumentation-actix-web",
    "opentelemetry-resource-detectors",
    "opentelemetry-stackdriver",
    "opentelemetry-user-events-logs",
    "opentelemetry-user-events-trace",
    "opentelemetry-user-events-metrics",
    # "opentelemetry-exporter-geneva/geneva-uploader",
    # "opentelemetry-exporter-geneva/geneva-uploader-ffi",
    # "opentelemetry-exporter-geneva/opentelemetry-exporter-geneva",
    "examples/*",
    "stress",
]

resolver = "2"

[profile.bench]
# https://doc.rust-lang.org/cargo/reference/profiles.html#bench
# See function names in profiling reports.
# 2/true is too much, 0 is not enough, 1 is just right for back traces
debug = 1

[workspace.dependencies]
<<<<<<< HEAD
opentelemetry = "0.29"
opentelemetry-appender-log = "0.29"
opentelemetry-appender-tracing = "0.29"
opentelemetry-http = "0.29"
opentelemetry-proto = { version = "0.29", default-features = false }
opentelemetry_sdk = { version = "0.29", default-features = false }
opentelemetry-stdout = "0.29"
opentelemetry-semantic-conventions = { version = "0.29", features = [
=======
opentelemetry = "0.30"
opentelemetry-appender-tracing = "0.30"
opentelemetry-http = "0.30"
opentelemetry-proto = { version = "0.30", default-features = false }
opentelemetry_sdk = { version = "0.30", default-features = false }
opentelemetry-stdout = "0.30"
opentelemetry-semantic-conventions = { version = "0.30", features = [
>>>>>>> 13810c64
    "semconv_experimental",
] }
criterion = "0.5"

[workspace.lints.rust]
rust_2024_compatibility = { level = "warn", priority = -1 }
# No need to enable those, because it is either unnecessary or results in ugly syntax
if_let_rescope = "allow"
tail_expr_drop_order = "allow"

[workspace.lints.clippy]
all = { level = "warn", priority = 1 }<|MERGE_RESOLUTION|>--- conflicted
+++ resolved
@@ -27,24 +27,14 @@
 debug = 1
 
 [workspace.dependencies]
-<<<<<<< HEAD
-opentelemetry = "0.29"
-opentelemetry-appender-log = "0.29"
-opentelemetry-appender-tracing = "0.29"
-opentelemetry-http = "0.29"
-opentelemetry-proto = { version = "0.29", default-features = false }
-opentelemetry_sdk = { version = "0.29", default-features = false }
-opentelemetry-stdout = "0.29"
-opentelemetry-semantic-conventions = { version = "0.29", features = [
-=======
 opentelemetry = "0.30"
+opentelemetry-appender-log = "0.30"
 opentelemetry-appender-tracing = "0.30"
 opentelemetry-http = "0.30"
 opentelemetry-proto = { version = "0.30", default-features = false }
 opentelemetry_sdk = { version = "0.30", default-features = false }
 opentelemetry-stdout = "0.30"
 opentelemetry-semantic-conventions = { version = "0.30", features = [
->>>>>>> 13810c64
     "semconv_experimental",
 ] }
 criterion = "0.5"
