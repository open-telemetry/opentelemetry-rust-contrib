[package]
name = "opentelemetry-instrumentation-tower"
edition = "2021"
rust-version = "1.75.0"

version = "0.16.0"
license = "Apache-2.0"
description = "OpenTelemetry Metrics and Tracing Middleware for Tower-compatible Rust HTTP servers"
homepage = "https://github.com/open-telemetry/opentelemetry-rust-contrib"
repository = "https://github.com/open-telemetry/opentelemetry-rust-contrib"
documentation = "https://docs.rs/tower-otel-http-metrics"
readme = "README.md"
include = ["src/"]

[features]
default = []
axum = ["dep:axum"]

[dependencies]
axum = { features = ["matched-path", "macros"], version = "0.8", default-features = false, optional = true }
futures-util = { version = "0.3", default-features = false }
http = { version = "1", features = ["std"], default-features = false }
http-body = { version = "1", default-features = false }
<<<<<<< HEAD
opentelemetry = { workspace = true, features = ["futures", "metrics", "trace"] }
=======
opentelemetry = { workspace = true, features = ["futures", "metrics"]}
>>>>>>> aceb106b
opentelemetry-semantic-conventions = { workspace = true, features = ["semconv_experimental"] }
pin-project-lite = { version = "0.2", default-features = false }
tower-service = { version = "0.3", default-features = false }
tower-layer = { version = "0.3", default-features = false }

[dev-dependencies]
<<<<<<< HEAD
tokio = { version = "1" }
tower = { version = "0.3" }
tower-test = { version = "0.3" }
opentelemetry_sdk = { workspace = true, features = ["testing"] }
=======
opentelemetry_sdk = { workspace = true, features = ["metrics", "testing"] }
tokio = { version = "1.0", features = ["macros", "rt"] }
tower = { version = "0.5", features = ["util"] }
>>>>>>> aceb106b

[lints]
workspace = true<|MERGE_RESOLUTION|>--- conflicted
+++ resolved
@@ -21,27 +21,18 @@
 futures-util = { version = "0.3", default-features = false }
 http = { version = "1", features = ["std"], default-features = false }
 http-body = { version = "1", default-features = false }
-<<<<<<< HEAD
 opentelemetry = { workspace = true, features = ["futures", "metrics", "trace"] }
-=======
-opentelemetry = { workspace = true, features = ["futures", "metrics"]}
->>>>>>> aceb106b
+opentelemetry_sdk = { workspace = true, features = ["trace"] }
 opentelemetry-semantic-conventions = { workspace = true, features = ["semconv_experimental"] }
 pin-project-lite = { version = "0.2", default-features = false }
 tower-service = { version = "0.3", default-features = false }
 tower-layer = { version = "0.3", default-features = false }
 
 [dev-dependencies]
-<<<<<<< HEAD
-tokio = { version = "1" }
-tower = { version = "0.3" }
-tower-test = { version = "0.3" }
-opentelemetry_sdk = { workspace = true, features = ["testing"] }
-=======
 opentelemetry_sdk = { workspace = true, features = ["metrics", "testing"] }
 tokio = { version = "1.0", features = ["macros", "rt"] }
 tower = { version = "0.5", features = ["util"] }
->>>>>>> aceb106b
+tower-test = { version = "0.3" }
 
 [lints]
 workspace = true