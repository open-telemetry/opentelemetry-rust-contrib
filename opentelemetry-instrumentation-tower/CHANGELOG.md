--- conflicted
+++ resolved
@@ -2,11 +2,8 @@
 
 ## vNext
 
-## v0.17.0
-
 ### Changed
 
-<<<<<<< HEAD
 * **BREAKING**: Removed `with_meter()` method. The middleware now uses global meter and tracer providers by default via `opentelemetry::global::meter()` and `opentelemetry::global::tracer()`, with optional overrides via `with_tracer_provider()` and `with_meter_provider()` methods.
 * **BREAKING**: Renamed types. Use the new names:
   - `HTTPMetricsLayer` → `HTTPLayer`
@@ -14,9 +11,12 @@
   - `HTTPMetricsResponseFuture` → `HTTPResponseFuture`
   - `HTTPMetricsLayerBuilder` → `HTTPLayerBuilder`
 * Added OpenTelemetry trace support
-=======
+
+## v0.17.0
+
+### Changed
+
 * Update to OpenTelemetry v0.31
->>>>>>> ef1a3669
 * Migrate to use `opentelemetry-semantic-conventions` package for metric names and attribute keys instead of hardcoded strings
 * Add dependency on otel semantic conventions crate and use constants from it instead of hardcoded attribute names. The values are unchanged
   - `HTTP_SERVER_ACTIVE_REQUESTS_METRIC` now uses `semconv::metric::HTTP_SERVER_ACTIVE_REQUESTS`
