--- conflicted
+++ resolved
@@ -12,10 +12,7 @@
 use super::unified_tags::{UnifiedTagField, UnifiedTags};
 
 const SPAN_NUM_ELEMENTS: u32 = 12;
-<<<<<<< HEAD
 const METRICS_LEN : u32 = 2;
-const GIT_META_TAGS_COUNT: u32 = if matches!((option_env!("DD_GIT_REPOSITORY_URL"), option_env!("DD_GIT_COMMIT_SHA")), (Some(_), Some(_))) { 2 } else { 0 };
-=======
 const GIT_META_TAGS_COUNT: u32 = if matches!(
     (
         option_env!("DD_GIT_REPOSITORY_URL"),
@@ -27,7 +24,6 @@
 } else {
     0
 };
->>>>>>> a98f9be5
 
 // Protocol documentation sourced from https://github.com/DataDog/datadog-agent/blob/c076ea9a1ffbde4c76d35343dbc32aecbbf99cb9/pkg/trace/api/version.go
 //
