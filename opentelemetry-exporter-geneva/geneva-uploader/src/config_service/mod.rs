--- conflicted
+++ resolved
@@ -23,15 +23,11 @@
             namespace: "ns".to_string(),
             region: "region".to_string(),
             config_major_version: 1,
-<<<<<<< HEAD
-            auth_method: AuthMethod::ManagedIdentity,
-            static_headers,
-=======
+            static_headers,
             auth_method: AuthMethod::WorkloadIdentity {
                 resource: "https://monitor.azure.com".to_string(),
             },
             msi_resource: None,
->>>>>>> 8b9ef082
         };
 
         assert_eq!(config.environment, "env");
@@ -125,11 +121,8 @@
                 path: PathBuf::from(temp_p12_file.path().to_string_lossy().to_string()),
                 password,
             },
-<<<<<<< HEAD
-            static_headers,
-=======
-            msi_resource: None,
->>>>>>> 8b9ef082
+            static_headers,
+            msi_resource: None,
         };
 
         let client = GenevaConfigClient::new(config).unwrap();
@@ -178,11 +171,8 @@
                 path: PathBuf::from(temp_p12_file.path().to_string_lossy().to_string()),
                 password,
             },
-<<<<<<< HEAD
-            static_headers,
-=======
-            msi_resource: None,
->>>>>>> 8b9ef082
+            static_headers,
+            msi_resource: None,
         };
 
         let client = GenevaConfigClient::new(config).unwrap();
@@ -234,11 +224,8 @@
                 path: PathBuf::from(temp_p12_file.path().to_string_lossy().to_string()),
                 password,
             },
-<<<<<<< HEAD
-            static_headers,
-=======
-            msi_resource: None,
->>>>>>> 8b9ef082
+            static_headers,
+            msi_resource: None,
         };
 
         let client = GenevaConfigClient::new(config).unwrap();
@@ -273,11 +260,8 @@
                 path: PathBuf::from("/nonexistent/path.p12".to_string()),
                 password: "test".to_string(),
             },
-<<<<<<< HEAD
-            static_headers,
-=======
-            msi_resource: None,
->>>>>>> 8b9ef082
+            static_headers,
+            msi_resource: None,
         };
 
         let result = GenevaConfigClient::new(config);
@@ -344,11 +328,8 @@
                 path: PathBuf::from(cert_path),
                 password: cert_password,
             },
-<<<<<<< HEAD
-            static_headers,
-=======
-            msi_resource: None,
->>>>>>> 8b9ef082
+            static_headers,
+            msi_resource: None,
         };
 
         println!("Connecting to real Geneva Config service...");
