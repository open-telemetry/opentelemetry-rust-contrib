mod config_service;
<<<<<<< HEAD
mod ingestion_service;
=======
>>>>>>> 0f5b5d8a
mod uploader;
/*pub use config_service::{
    AuthMethod, GenevaConfigClient, GenevaConfigClientConfig, GenevaConfigClientError, IngestionGatewayInfo,
};*/
<<<<<<< HEAD
pub use config_service::client::{
    AuthMethod, GenevaConfigClient, GenevaConfigClientConfig, GenevaConfigClientError,
    IngestionGatewayInfo,
};

pub use ingestion_service::uploader::{
    GenevaUploader, GenevaUploaderConfig, GenevaUploaderError, IngestionResponse, Result,
};

pub use uploader::{create_uploader, GenevaUploader as Uploader};
=======
pub use uploader::{create_uploader, GenevaUploader};
>>>>>>> 0f5b5d8a
<|MERGE_RESOLUTION|>--- conflicted
+++ resolved
@@ -1,13 +1,10 @@
 mod config_service;
-<<<<<<< HEAD
 mod ingestion_service;
-=======
->>>>>>> 0f5b5d8a
+
 mod uploader;
 /*pub use config_service::{
     AuthMethod, GenevaConfigClient, GenevaConfigClientConfig, GenevaConfigClientError, IngestionGatewayInfo,
 };*/
-<<<<<<< HEAD
 pub use config_service::client::{
     AuthMethod, GenevaConfigClient, GenevaConfigClientConfig, GenevaConfigClientError,
     IngestionGatewayInfo,
@@ -18,6 +15,3 @@
 };
 
 pub use uploader::{create_uploader, GenevaUploader as Uploader};
-=======
-pub use uploader::{create_uploader, GenevaUploader};
->>>>>>> 0f5b5d8a
