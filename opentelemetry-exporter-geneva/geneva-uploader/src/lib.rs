mod config_service;
<<<<<<< HEAD
pub mod ingestion_service;
pub(crate) mod payload_encoder;
=======
mod ingestion_service;
mod payload_encoder;
>>>>>>> 894a85b0

pub mod client;

#[cfg(test)]
mod bench;

#[allow(unused_imports)]
pub(crate) use config_service::client::{
    GenevaConfigClient, GenevaConfigClientConfig, GenevaConfigClientError, IngestionGatewayInfo,
};

#[allow(unused_imports)]
pub(crate) use ingestion_service::uploader::{
    GenevaUploader, GenevaUploaderConfig, GenevaUploaderError, IngestionResponse, Result,
};

pub use client::{GenevaClient, GenevaClientConfig};
pub use config_service::client::AuthMethod;<|MERGE_RESOLUTION|>--- conflicted
+++ resolved
@@ -1,11 +1,6 @@
 mod config_service;
-<<<<<<< HEAD
-pub mod ingestion_service;
-pub(crate) mod payload_encoder;
-=======
 mod ingestion_service;
 mod payload_encoder;
->>>>>>> 894a85b0
 
 pub mod client;
 
