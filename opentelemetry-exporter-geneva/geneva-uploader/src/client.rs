//! High-level GenevaClient for user code. Wraps config_service and ingestion_service.

use crate::config_service::client::{AuthMethod, GenevaConfigClient, GenevaConfigClientConfig};
use crate::ingestion_service::uploader::{GenevaUploader, GenevaUploaderConfig};
use crate::payload_encoder::lz4_chunked_compression::lz4_chunked_compression;
use crate::payload_encoder::otlp_encoder::OtlpEncoder;
use futures::stream::{self, StreamExt};
use opentelemetry_proto::tonic::logs::v1::ResourceLogs;
use std::sync::Arc;

/// Configuration for GenevaClient (user-facing)
#[derive(Clone, Debug)]
pub struct GenevaClientConfig {
    pub endpoint: String,
    pub environment: String,
    pub account: String,
    pub namespace: String,
    pub region: String,
    pub config_major_version: u32,
    pub auth_method: AuthMethod,
    pub tenant: String,
    pub role_name: String,
    pub role_instance: String,
    /// Maximum number of concurrent uploads. If None, defaults to number of CPU cores.
    pub max_concurrent_uploads: Option<usize>,
    // Add event name/version here if constant, or per-upload if you want them per call.
}

/// Main user-facing client for Geneva ingestion.
#[derive(Clone)]
pub struct GenevaClient {
    uploader: Arc<GenevaUploader>,
    encoder: OtlpEncoder,
    metadata: String,
    max_concurrent_uploads: usize,
}

impl GenevaClient {
    /// Construct a new client with minimal configuration. Fetches and caches ingestion info as needed.
    pub async fn new(cfg: GenevaClientConfig) -> Result<Self, String> {
        // Build config client config
        let config_client_config = GenevaConfigClientConfig {
            endpoint: cfg.endpoint,
            environment: cfg.environment.clone(),
            account: cfg.account,
            namespace: cfg.namespace.clone(),
            region: cfg.region,
            config_major_version: cfg.config_major_version,
            auth_method: cfg.auth_method,
        };
        let config_client = Arc::new(
            GenevaConfigClient::new(config_client_config)
                .map_err(|e| format!("GenevaConfigClient init failed: {e}"))?,
        );

        let source_identity = format!(
            "Tenant={}/Role={}/RoleInstance={}",
            cfg.tenant, cfg.role_name, cfg.role_instance
        );

<<<<<<< HEAD
=======
        let schema_ids =
            "c1ce0ecea020359624c493bbe97f9e80;0da22cabbee419e000541a5eda732eb3".to_string(); // TODO - find the actual value to be populated

        // Define config_version before using it
        let config_version = format!("Ver{}v0", cfg.config_major_version);

        // Metadata string for the blob
        let metadata = format!(
            "namespace={}/eventVersion={}/tenant={}/role={}/roleinstance={}",
            cfg.namespace, config_version, cfg.tenant, cfg.role_name, cfg.role_instance,
        );

>>>>>>> 8b2d0829
        // Uploader config
        let uploader_config = GenevaUploaderConfig {
            namespace: cfg.namespace.clone(),
            source_identity,
            environment: cfg.environment,
<<<<<<< HEAD
=======
            schema_ids,
            config_version: config_version.clone(),
>>>>>>> 8b2d0829
        };

        let uploader = GenevaUploader::from_config_client(config_client, uploader_config)
            .await
            .map_err(|e| format!("GenevaUploader init failed: {e}"))?;
        let max_concurrent_uploads = cfg.max_concurrent_uploads.unwrap_or_else(|| {
            // TODO - Use a more sophisticated method to determine concurrency if needed
            // currently using number of CPU cores
            std::thread::available_parallelism()
                .map(|p| p.get())
                .unwrap_or(4)
        });
        Ok(Self {
            uploader: Arc::new(uploader),
            encoder: OtlpEncoder::new(),
            metadata,
            max_concurrent_uploads,
        })
    }

    /// Upload OTLP logs (as ResourceLogs).
    pub async fn upload_logs(&self, logs: &[ResourceLogs]) -> Result<(), String> {
        let log_iter = logs
            .iter()
            .flat_map(|resource_log| resource_log.scope_logs.iter())
            .flat_map(|scope_log| scope_log.log_records.iter());
        // TODO: Investigate using tokio::spawn_blocking for event encoding to avoid blocking
        // the async executor thread for CPU-intensive work.
        let blobs = self.encoder.encode_log_batch(log_iter, &self.metadata);

        // create an iterator that yields futures for each upload
<<<<<<< HEAD
        let upload_futures = blobs.into_iter().map(|batch| {
            let event_version = "Ver2v0"; // TODO - find the actual value to be populated

            async move {
                // TODO: Investigate using tokio::spawn_blocking for LZ4 compression to avoid blocking
                // the async executor thread for CPU-intensive work.
                let compressed_blob = lz4_chunked_compression(&batch.data).map_err(|e| {
                    format!("LZ4 compression failed: {e} Event: {}", batch.event_name)
                })?;
                self.uploader
                    .upload(
                        compressed_blob,
                        &batch.event_name,
                        event_version,
                        &batch.metadata,
                    )
                    .await
                    .map(|_| ())
                    .map_err(|e| format!("Geneva upload failed: {e} Event: {}", batch.event_name))
            }
        });
=======
        let upload_futures = blobs
            .into_iter()
            .map(|(event_name, encoded_blob, _row_count)| {
                async move {
                    // TODO: Investigate using tokio::spawn_blocking for LZ4 compression to avoid blocking
                    // the async executor thread for CPU-intensive work.
                    let compressed_blob = lz4_chunked_compression(&encoded_blob)
                        .map_err(|e| format!("LZ4 compression failed: {e} Event: {event_name}"))?;
                    self.uploader
                        .upload(compressed_blob, &event_name)
                        .await
                        .map(|_| ())
                        .map_err(|e| format!("Geneva upload failed: {e} Event: {event_name}"))
                }
            });
>>>>>>> 8b2d0829
        // Execute uploads concurrently with configurable concurrency
        let errors: Vec<String> = stream::iter(upload_futures)
            .buffer_unordered(self.max_concurrent_uploads)
            .filter_map(|result| async move { result.err() })
            .collect()
            .await;

        // Return error if any uploads failed
        if !errors.is_empty() {
            return Err(format!("Upload failures: {}", errors.join("; ")));
        }
        Ok(())
    }
}<|MERGE_RESOLUTION|>--- conflicted
+++ resolved
@@ -58,11 +58,6 @@
             cfg.tenant, cfg.role_name, cfg.role_instance
         );
 
-<<<<<<< HEAD
-=======
-        let schema_ids =
-            "c1ce0ecea020359624c493bbe97f9e80;0da22cabbee419e000541a5eda732eb3".to_string(); // TODO - find the actual value to be populated
-
         // Define config_version before using it
         let config_version = format!("Ver{}v0", cfg.config_major_version);
 
@@ -72,17 +67,12 @@
             cfg.namespace, config_version, cfg.tenant, cfg.role_name, cfg.role_instance,
         );
 
->>>>>>> 8b2d0829
         // Uploader config
         let uploader_config = GenevaUploaderConfig {
             namespace: cfg.namespace.clone(),
             source_identity,
             environment: cfg.environment,
-<<<<<<< HEAD
-=======
-            schema_ids,
             config_version: config_version.clone(),
->>>>>>> 8b2d0829
         };
 
         let uploader = GenevaUploader::from_config_client(config_client, uploader_config)
@@ -114,10 +104,7 @@
         let blobs = self.encoder.encode_log_batch(log_iter, &self.metadata);
 
         // create an iterator that yields futures for each upload
-<<<<<<< HEAD
         let upload_futures = blobs.into_iter().map(|batch| {
-            let event_version = "Ver2v0"; // TODO - find the actual value to be populated
-
             async move {
                 // TODO: Investigate using tokio::spawn_blocking for LZ4 compression to avoid blocking
                 // the async executor thread for CPU-intensive work.
@@ -128,7 +115,6 @@
                     .upload(
                         compressed_blob,
                         &batch.event_name,
-                        event_version,
                         &batch.metadata,
                     )
                     .await
@@ -136,23 +122,6 @@
                     .map_err(|e| format!("Geneva upload failed: {e} Event: {}", batch.event_name))
             }
         });
-=======
-        let upload_futures = blobs
-            .into_iter()
-            .map(|(event_name, encoded_blob, _row_count)| {
-                async move {
-                    // TODO: Investigate using tokio::spawn_blocking for LZ4 compression to avoid blocking
-                    // the async executor thread for CPU-intensive work.
-                    let compressed_blob = lz4_chunked_compression(&encoded_blob)
-                        .map_err(|e| format!("LZ4 compression failed: {e} Event: {event_name}"))?;
-                    self.uploader
-                        .upload(compressed_blob, &event_name)
-                        .await
-                        .map(|_| ())
-                        .map_err(|e| format!("Geneva upload failed: {e} Event: {event_name}"))
-                }
-            });
->>>>>>> 8b2d0829
         // Execute uploads concurrently with configurable concurrency
         let errors: Vec<String> = stream::iter(upload_futures)
             .buffer_unordered(self.max_concurrent_uploads)
