use crate::config_service::client::{GenevaConfigClient, GenevaConfigClientError};
use crate::payload_encoder::central_blob::BatchMetadata;
use reqwest::header::HeaderMap;
use reqwest::{header, Client};
use serde::Deserialize;
use serde_json::Value;
use std::collections::HashMap;
use std::error::Error as StdError;
use std::fmt::Write;
use std::sync::Arc;
use std::time::Duration;
use thiserror::Error;
use tracing::debug;
use url::form_urlencoded::byte_serialize;
use uuid::Uuid;

/// Error types for the Geneva Uploader
#[derive(Debug, Error)]
pub(crate) enum GenevaUploaderError {
    #[error("HTTP error: {0}")]
    Http(String),
    #[error("JSON error: {0}")]
    SerdeJson(#[from] serde_json::Error),
    #[error("Config service error: {0}")]
    ConfigClient(String),
    #[allow(dead_code)]
    #[error("Upload failed with status {status}: {message}")]
    UploadFailed { status: u16, message: String },
    #[allow(dead_code)]
    #[error("Internal error: {0}")]
    InternalError(String),
}

impl From<GenevaConfigClientError> for GenevaUploaderError {
    fn from(err: GenevaConfigClientError) -> Self {
        // This preserves the original error message format from the code
        GenevaUploaderError::ConfigClient(format!("GenevaConfigClient error: {err}"))
    }
}

impl From<reqwest::Error> for GenevaUploaderError {
    fn from(err: reqwest::Error) -> Self {
        use std::fmt::Write;
        let mut msg = String::new();
        write!(&mut msg, "{err}").ok();

        if let Some(url) = err.url() {
            write!(msg, ", url: {url}").ok();
        }
        if let Some(status) = err.status() {
            write!(msg, ", status: {status}").ok();
        }

        // Print high-level error types
        if err.is_timeout() {
            write!(&mut msg, ", kind: timeout").ok();
        } else if err.is_connect() {
            write!(&mut msg, ", kind: connect").ok();
        } else if err.is_body() {
            write!(&mut msg, ", kind: body").ok();
        } else if err.is_decode() {
            write!(&mut msg, ", kind: decode").ok();
        } else if err.is_request() {
            write!(&mut msg, ", kind: request").ok();
        }

        // Traverse the whole source chain for detail
        let mut source = err.source();
        let mut idx = 0;
        let mut found_io = false;
        while let Some(s) = source {
            write!(msg, ", cause[{idx}]: {s}").ok();

            // Surface io::ErrorKind if found
            if let Some(io_err) = s.downcast_ref::<std::io::Error>() {
                write!(msg, " (io::ErrorKind::{:?})", io_err.kind()).ok();
                found_io = true;
            }
            source = s.source();
            idx += 1;
        }

        if !found_io {
            write!(&mut msg, ", (no io::Error in source chain)").ok();
        }

        GenevaUploaderError::Http(msg)
    }
}

pub(crate) type Result<T> = std::result::Result<T, GenevaUploaderError>;

/// Response from the ingestion API when submitting data
#[derive(Debug, Clone, Deserialize)]
pub(crate) struct IngestionResponse {
    #[allow(dead_code)]
    pub(crate) ticket: String,
    #[serde(flatten)]
    #[allow(dead_code)]
    pub(crate) extra: HashMap<String, Value>,
}

/// Configuration for the Geneva Uploader
#[derive(Debug, Clone)]
pub(crate) struct GenevaUploaderConfig {
    pub namespace: String,
    pub source_identity: String,
    #[allow(dead_code)]
    pub environment: String,
    pub config_version: String,
    pub static_headers: HeaderMap,
}

/// Client for uploading data to Geneva Ingestion Gateway (GIG)
#[derive(Debug, Clone)]
pub struct GenevaUploader {
    pub config_client: Arc<GenevaConfigClient>,
    pub config: GenevaUploaderConfig,
    pub http_client: Client,
}

impl GenevaUploader {
    /// Constructs a GenevaUploader by calling the GenevaConfigClient
    ///
    /// # Arguments
    /// * `config_client` - Initialized GenevaConfigClient
    /// * `uploader_config` - Static config (namespace, event, version, etc.)
    ///
    /// # Returns
    /// * `Result<GenevaUploader>` with authenticated client and resolved moniker/endpoint
    #[allow(dead_code)]
    pub(crate) fn from_config_client(
        config_client: Arc<GenevaConfigClient>,
        uploader_config: GenevaUploaderConfig,
    ) -> Result<Self> {
<<<<<<< HEAD
        let http_client = Client::builder()
            .timeout(Duration::from_secs(30))
            .default_headers(uploader_config.static_headers.clone())
            .build()?;
=======
        let mut headers = header::HeaderMap::new();
        headers.insert(
            header::ACCEPT,
            header::HeaderValue::from_static("application/json"),
        );
        let client = Self::build_h1_client(headers)?;
>>>>>>> 8b9ef082

        Ok(Self {
            config_client,
            config: uploader_config,
            http_client: client,
        })
    }

    fn build_h1_client(headers: header::HeaderMap) -> Result<Client> {
        Ok(Client::builder()
            .timeout(Duration::from_secs(30))
            .default_headers(headers)
            .http1_only()
            .tcp_keepalive(Some(Duration::from_secs(60)))
            .build()?)
    }

    /// Creates the GIG upload URI with required parameters
    #[allow(dead_code)]
    fn create_upload_uri(
        &self,
        monitoring_endpoint: &str,
        moniker: &str,
        data_size: usize,
        event_name: &str,
        metadata: &BatchMetadata,
    ) -> Result<String> {
        // Get already formatted schema IDs and format timestamps using BatchMetadata methods
        let schema_ids = &metadata.schema_ids;
        let start_time_str = metadata.format_start_timestamp();
        let end_time_str = metadata.format_end_timestamp();

        // URL encode parameters
        // TODO - Maintain this as url-encoded in config service to avoid conversion here
        let encoded_monitoring_endpoint: String =
            byte_serialize(monitoring_endpoint.as_bytes()).collect();
        let encoded_source_identity: String =
            byte_serialize(self.config.source_identity.as_bytes()).collect();

        // Create a source unique ID - using a UUID to ensure uniqueness
        let source_unique_id = Uuid::new_v4();

        // Create the query string
        let mut query = String::with_capacity(512); // Preallocate enough space for the query string (decided based on expected size)
        write!(&mut query, "api/v1/ingestion/ingest?endpoint={}&moniker={}&namespace={}&event={}&version={}&sourceUniqueId={}&sourceIdentity={}&startTime={}&endTime={}&format=centralbond/lz4hc&dataSize={}&minLevel={}&schemaIds={}",
            encoded_monitoring_endpoint,
            moniker,
            self.config.namespace,
            event_name,
            self.config.config_version,
            source_unique_id,
            encoded_source_identity,
            start_time_str,
            end_time_str,
            data_size,
            2,
            schema_ids
        ).map_err(|e| GenevaUploaderError::InternalError(format!("Failed to write query string: {e}")))?;
        Ok(query)
    }

    /// Uploads data to the ingestion gateway
    ///
    /// # Arguments
    /// * `data` - The encoded data to upload (already in the required format)
    /// * `event_name` - Name of the event
    /// * `event_version` - Version of the event
    /// * `metadata` - Batch metadata containing timestamps and schema information
    ///
    /// # Returns
    /// * `Result<IngestionResponse>` - The response containing the ticket ID or an error
    #[allow(dead_code)]
    pub(crate) async fn upload(
        &self,
        data: Vec<u8>,
        event_name: &str,
        metadata: &BatchMetadata,
    ) -> Result<IngestionResponse> {
        debug!(
            name: "uploader.upload",
            target: "geneva-uploader",
            event_name = %event_name,
            size = data.len(),
            "Starting upload"
        );

        // Always get fresh auth info
        let (auth_info, moniker_info, monitoring_endpoint) =
            self.config_client.get_ingestion_info().await?;
        let data_size = data.len();
        let upload_uri = self.create_upload_uri(
            &monitoring_endpoint,
            &moniker_info.name,
            data_size,
            event_name,
            metadata,
        )?;
        let full_url = format!(
            "{}/{}",
            auth_info.endpoint.trim_end_matches('/'),
            upload_uri
        );

        debug!(
            name: "uploader.upload.post",
            target: "geneva-uploader",
            event_name = %event_name,
            moniker = %moniker_info.name,
            "Posting to ingestion gateway"
        );

        // Send the upload request
        let response = self
            .http_client
            .post(&full_url)
            .header(
                header::AUTHORIZATION,
                format!("Bearer {}", auth_info.auth_token),
            )
            .body(data)
            .send()
            .await?;
        let status = response.status();
        let body = response.text().await?;

        if status == reqwest::StatusCode::ACCEPTED {
            let ingest_response: IngestionResponse = serde_json::from_str(&body).map_err(|e| {
                debug!(
                    name: "uploader.upload.parse_error",
                    target: "geneva-uploader",
                    error = %e,
                    "Failed to parse ingestion response"
                );
                GenevaUploaderError::SerdeJson(e)
            })?;

            debug!(
                name: "uploader.upload.success",
                target: "geneva-uploader",
                event_name = %event_name,
                ticket = %ingest_response.ticket,
                "Upload successful"
            );

            Ok(ingest_response)
        } else {
            debug!(
                name: "uploader.upload.failed",
                target: "geneva-uploader",
                event_name = %event_name,
                status = status.as_u16(),
                body = %body,
                "Upload failed"
            );
            Err(GenevaUploaderError::UploadFailed {
                status: status.as_u16(),
                message: body,
            })
        }
    }
}<|MERGE_RESOLUTION|>--- conflicted
+++ resolved
@@ -133,19 +133,18 @@
         config_client: Arc<GenevaConfigClient>,
         uploader_config: GenevaUploaderConfig,
     ) -> Result<Self> {
-<<<<<<< HEAD
-        let http_client = Client::builder()
-            .timeout(Duration::from_secs(30))
-            .default_headers(uploader_config.static_headers.clone())
-            .build()?;
-=======
-        let mut headers = header::HeaderMap::new();
-        headers.insert(
-            header::ACCEPT,
-            header::HeaderValue::from_static("application/json"),
-        );
-        let client = Self::build_h1_client(headers)?;
->>>>>>> 8b9ef082
+let mut headers = header::HeaderMap::new();
+headers.insert(
+    header::ACCEPT,
+    header::HeaderValue::from_static("application/json"),
+);
+
+// Merge static headers from uploader_config
+for (key, value) in uploader_config.static_headers.iter() {
+    headers.insert(key.clone(), value.clone());
+}
+
+let http_client = Self::build_h1_client(headers)?;
 
         Ok(Self {
             config_client,
