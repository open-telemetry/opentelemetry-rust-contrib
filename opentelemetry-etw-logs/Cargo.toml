--- conflicted
+++ resolved
@@ -11,20 +11,16 @@
 license = "Apache-2.0"
 
 [dependencies]
-<<<<<<< HEAD
 chrono = { version = "0.4.40", default-features = false, features = [
     "alloc",
     "std",
 ] }
 futures-executor = "0.3.31"
-=======
-tracelogging_dynamic = "1.2.4"
->>>>>>> 2002a199
 opentelemetry = { workspace = true, features = ["logs"] }
 opentelemetry_sdk = { workspace = true, features = ["logs"] }
 serde_json = { version = "1.0.113", optional = true }
 thiserror = { version = "2", default-features = false }
-tracelogging_dynamic = "1.2.1"
+tracelogging_dynamic = "1.2.4"
 tracing = { version = "0.1", optional = true }
 
 [dev-dependencies]
