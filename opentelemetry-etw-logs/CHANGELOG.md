# Changelog

## vNext

<<<<<<< HEAD
- Added `Processor::builder_etw_compat_only()` method that builds a processor using a provider name that is fully compatible with ETW requirements (dropping UserEvents provider name compatibility) by allowing hyphens (`_`).
=======
- **EXPERIMENTAL**: `logs_unstable_etw_event_name_from_callback` feature flag now requires callbacks to return a `&'static str` instead of `&' str` for the event name.
>>>>>>> 796f850c

## v0.9.0

Released 2025-Jun-19

- Added validation to provider name.
- Added optional feature `serde_json` to serialize List and Maps.
- **BREAKING**
  - Removed the `with_etw_exporter` extension method from `LoggerProviderBuilder`.
    - Instead, introduced a builder pattern for configuring the ETW exporter, providing greater flexibility.

    **Before:**

    ```rust
    use opentelemetry_etw_logs::ETWLoggerProviderBuilderExt;
    use opentelemetry_sdk::logs::SdkLoggerProvider;

    let logger_provider = SdkLoggerProvider::builder()
      .with_etw_exporter("provider-name")
      .build();
    ```

    **After:**

    ```rust
    use opentelemetry_etw_logs::Processor;
    use opentelemetry_sdk::logs::SdkLoggerProvider;

    let processor = Processor::builder("provider-name")
      .build()
      .expect("Valid provider name is required to build an ETW Processor.");
    SdkLoggerProvider::builder()
      .with_log_processor(processor)
      .build();
    ```

- Bump tracelogging crate to 1.2.4
- Bump opentelemetry and opentelemetry_sdk versions to 0.30

## v0.8.0

- Added the `with_etw_exporter` trait method to `LoggerProviderBuilder`.
  This is now the only way to add an ETW exporter. The following line
  will add an ETW exporter using the given provider name:

  ```rust
  SdkLoggerProvider::builder().with_etw_exporter("provider-name").build();
  ```

  Event name now will be inferred from the `LogRecord` being emitted. If no name is given, it defaults to `Log`.
- Removed `opentelemetry_etw_logs::{ExporterConfig, ReentrantLogProcessor, ETWExporter}` from the public API. Ability to customize Provider Group or Keyword may be added in the future.
- Renamed `logs_level_enabled` feature to `spec_unstable_logs_enabled` to match `opentelemetry` features.
- `default` feature does not enable `spec_unstable_logs_enabled` anymore.
- Bump opentelemetry and opentelemetry_sdk versions to 0.29
- Added support for TraceId,SpanId
- Added support for populating cloud `role` and `roleInstance` from Resource's `service.name` and `service.instance.id` attributes respectively.
- `_typeName` field uses "Log" instead of "Logs".
- Exporter now unregisters the Etw provider on `shutdown()`.
  [#222](https://github.com/open-telemetry/opentelemetry-rust-contrib/pull/222)

## v0.7.0

- Bump msrv to 1.75.0
- Bump opentelemetry and opentelemetry_sdk versions to 0.28

## v0.6.0

### Changed

- Bump opentelemetry and opentelemetry_sdk versions to 0.27

## v0.5.0

### Changed

- Bump opentelemetry and opentelemetry_sdk versions to 0.26

## v0.4.0

### Changed

- Bump opentelemetry and opentelemetry_sdk versions to 0.25

## v0.3.0

### Changed

- Bump opentelemetry and opentelemetry_sdk versions to 0.24

## v0.2.0

### Changed

- Bump opentelemetry and opentelemetry_sdk versions to 0.23

## v0.1.0

- Initial Alpha implementation<|MERGE_RESOLUTION|>--- conflicted
+++ resolved
@@ -2,11 +2,8 @@
 
 ## vNext
 
-<<<<<<< HEAD
 - Added `Processor::builder_etw_compat_only()` method that builds a processor using a provider name that is fully compatible with ETW requirements (dropping UserEvents provider name compatibility) by allowing hyphens (`_`).
-=======
 - **EXPERIMENTAL**: `logs_unstable_etw_event_name_from_callback` feature flag now requires callbacks to return a `&'static str` instead of `&' str` for the event name.
->>>>>>> 796f850c
 
 ## v0.9.0
 
