--- conflicted
+++ resolved
@@ -2,7 +2,6 @@
 
 ## vNext
 
-<<<<<<< HEAD
 - Added a `with_resource_attributes` method to the processor builder, allowing
   users to specify which resource attribute keys are exported with each log
   record.
@@ -11,11 +10,10 @@
   `cloud.roleInstance`.
 - This feature enables exporting additional resource attributes beyond the
   defaults.
-=======
+
 ## v0.10.0
 
 - Bump opentelemetry and opentelemetry_sdk versions to 0.31
->>>>>>> bf66cdd7
 
 ## v0.9.1
 
