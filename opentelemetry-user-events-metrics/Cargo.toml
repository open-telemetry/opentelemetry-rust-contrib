[package]
name = "opentelemetry-user-events-metrics"
version = "0.11.1"
description = "OpenTelemetry metrics exporter to user events"
homepage = "https://github.com/open-telemetry/opentelemetry-rust-contrib/tree/main/opentelemetry-user-events-metrics"
repository = "https://github.com/open-telemetry/opentelemetry-rust-contrib/tree/main/opentelemetry-user-events-metrics"
readme = "README.md"
keywords = ["opentelemetry", "metrics", "user-events"]
license = "Apache-2.0"
edition = "2021"
rust-version = "1.75.0"

[dependencies]
opentelemetry = { version= "0.30", features = ["metrics"] }
opentelemetry_sdk = { version= "0.30", features = ["metrics"] }
<<<<<<< HEAD
opentelemetry-proto = { version= "0.30.1", features = ["gen-tonic", "metrics"] }
=======
opentelemetry-proto = { version= "0.30", features = ["gen-tonic", "metrics"], default-features = false }
>>>>>>> 28600b68
eventheader = { version = "= 0.4.1" }
prost = "0.14"
tracing = {version = "0.1", optional = true}

[dev-dependencies]
tokio = { version = "1.0", features = ["full"] }
tracing-subscriber = { version = "0.3", features = ["env-filter","registry", "std", "fmt"] }
serde_json = "1.0"

[features]
internal-logs = ["tracing", "opentelemetry/internal-logs", "opentelemetry_sdk/internal-logs", "opentelemetry-proto/internal-logs"]
default = ["internal-logs"]

[package.metadata.cargo-machete]
ignored = ["tracing"]

[lints]
workspace = true<|MERGE_RESOLUTION|>--- conflicted
+++ resolved
@@ -13,11 +13,7 @@
 [dependencies]
 opentelemetry = { version= "0.30", features = ["metrics"] }
 opentelemetry_sdk = { version= "0.30", features = ["metrics"] }
-<<<<<<< HEAD
-opentelemetry-proto = { version= "0.30.1", features = ["gen-tonic", "metrics"] }
-=======
-opentelemetry-proto = { version= "0.30", features = ["gen-tonic", "metrics"], default-features = false }
->>>>>>> 28600b68
+opentelemetry-proto = { version= "0.30.1", features = ["gen-tonic", "metrics"], default-features = false } }
 eventheader = { version = "= 0.4.1" }
 prost = "0.14"
 tracing = {version = "0.1", optional = true}
