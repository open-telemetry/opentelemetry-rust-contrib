--- conflicted
+++ resolved
@@ -1,31 +1,4 @@
 mod exporter;
-<<<<<<< HEAD
-mod reentrant_logprocessor;
-
-use crate::logs::exporter::UserEventsExporter;
-pub use exporter::{ExportOptions, ExportOptionsBuilder};
-use reentrant_logprocessor::ReentrantLogProcessor;
-
-/// Builds an OpenTelemetry log processor backed by the User Events exporter.
-///
-/// This function creates a log processor that exports logs in EventHeader format
-/// to user_events tracepoints. See [`ExportOptions`] for provider configuration.
-///
-/// # Arguments
-///
-/// * `options` - Exporter options, including the provider name.
-///
-/// # Returns
-///
-/// A log processor implementing [`opentelemetry_sdk::logs::LogProcessor`] that can be used with the OpenTelemetry SDK.
-pub fn build_processor(
-    options: ExportOptions<'_>,
-) -> impl opentelemetry_sdk::logs::LogProcessor + '_ {
-    let exporter = UserEventsExporter::new(options);
-    ReentrantLogProcessor::new(exporter)
-}
-=======
 mod processor;
 
-pub use processor::{Processor, ProcessorBuilder};
->>>>>>> 2002a199
+pub use processor::{Processor, ProcessorBuilder};