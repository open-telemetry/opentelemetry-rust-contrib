--- conflicted
+++ resolved
@@ -192,14 +192,10 @@
                 // In well-behaved application, event-name should be unique
                 // for each event.
                 // TODO: Should event_tag be non-zero?
-<<<<<<< HEAD
-                // "Log" is used as default.
-=======
                 let event_name = log_record
                     .event_name()
                     .filter(|s| !s.trim().is_empty())
                     .unwrap_or("Log");                
->>>>>>> 833a92b7
                 eb.reset("Log", 0);
 
                 eb.add_value("__csver__", 1024, FieldFormat::UnsignedInt, 0); // 0x400 in hex
