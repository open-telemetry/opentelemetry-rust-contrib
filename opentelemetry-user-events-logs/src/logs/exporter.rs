use eventheader::{FieldFormat, Level, Opcode};
use eventheader_dynamic::{EventBuilder, EventSet, Provider};
use opentelemetry::{otel_debug, otel_info};
use std::sync::Arc;
use std::{fmt::Debug, sync::Mutex};

use opentelemetry::{logs::AnyValue, logs::Severity, Key};
use opentelemetry_sdk::error::{OTelSdkError, OTelSdkResult};
use std::{cell::RefCell, str, time::SystemTime};

thread_local! { static EBW: RefCell<EventBuilder> = RefCell::new(EventBuilder::new());}

/// UserEventsExporter is a log exporter that exports logs in EventHeader format to user_events tracepoint.
pub(crate) struct UserEventsExporter {
    provider: Mutex<Provider>,
    name: String,
    event_sets: Vec<Arc<EventSet>>,
}

const EVENT_ID: &str = "event_id";

impl UserEventsExporter {
    /// Create instance of the exporter
<<<<<<< HEAD
    pub fn new(provider_name: &str) -> Result<Self, String> {
        // Validate provider_name
        if provider_name.len() >= 234 {
            return Err("Provider name must be less than 234 characters.".to_string());
        }
        if provider_name.contains('\0')
            || provider_name.contains(' ')
            || provider_name.contains(':')
        {
            return Err("Provider name must not contain '\\0', ' ', or ':'.".to_string());
        }
        if !provider_name
            .chars()
            .all(|c| c.is_ascii_alphanumeric() || c == '_')
        {
            return Err(
                "Provider name must contain only ASCII letters, digits, and '_'.".to_string(),
            );
        }

=======
    pub(crate) fn new(provider_name: &str) -> Self {
>>>>>>> 644768fd
        let mut eventheader_provider: Provider =
            Provider::new(provider_name, &Provider::new_options());
        let event_sets = Self::register_events(&mut eventheader_provider);
        otel_debug!(name: "UserEvents.Created", provider_name = provider_name);
        let name = eventheader_provider.name().to_string();
        Ok(UserEventsExporter {
            provider: Mutex::new(eventheader_provider),
            name,
            event_sets,
        })
    }

    fn register_events(
        eventheader_provider: &mut eventheader_dynamic::Provider,
    ) -> Vec<Arc<EventSet>> {
        let keyword: u64 = 1;
        // Levels are added in the same order as their int representation,
        // to ensure that the index of the Vec matches the int representation.
        let levels = [
            eventheader::Level::CriticalError,
            eventheader::Level::Error,
            eventheader::Level::Warning,
            eventheader::Level::Informational,
            eventheader::Level::Verbose,
        ];

        let mut event_sets = Vec::with_capacity(6);
        // Push a dummy EventSet to position 0
        // This is done so that EventSets can be retrieved using
        // level as index to the Vec.
        event_sets.push(Arc::new(EventSet::new_unregistered()));

        for &level in levels.iter() {
            let event_set = eventheader_provider.register_set(level, keyword);
            match event_set.errno() {
                0 => {
                    otel_debug!(name: "UserEvents.RegisteredEvent",  event_set = format!("{:?}", event_set));
                }
                95 => {
                    otel_debug!(name: "UserEvents.TraceFSNotMounted", event_set = format!("{:?}", event_set));
                }
                13 => {
                    otel_debug!(name: "UserEvents.PermissionDenied", event_set = format!("{:?}", event_set));
                }

                _ => {
                    otel_debug!(
                        name: "UserEvents.FailedToRegisterEvent",
                        event_set = format!("{:?}", event_set)
                    );
                }
            }

            // Always push the event set to the vector irrespective of whether
            // there is a listener or not as listeners can be added later. In
            // the event of failed registrations also, EventSet is pushed to the
            // vector, but it'll not be enabled.
            // This also ensures we can use the level as index to the Vec.
            event_sets.push(event_set);
        }
        event_sets
    }

    fn add_attribute_to_event(&self, eb: &mut EventBuilder, (key, value): (&Key, &AnyValue)) {
        let field_name = key.as_str();
        match value {
            AnyValue::Boolean(b) => {
                eb.add_value(field_name, *b, FieldFormat::Boolean, 0);
            }
            AnyValue::Int(i) => {
                eb.add_value(field_name, *i, FieldFormat::SignedInt, 0);
            }
            AnyValue::Double(f) => {
                eb.add_value(field_name, *f, FieldFormat::Float, 0);
            }
            AnyValue::String(s) => {
                eb.add_str(field_name, s.as_str(), FieldFormat::Default, 0);
            }
            _ => (),
        }
    }

    const fn get_severity_level(severity: Severity) -> Level {
        match severity {
            Severity::Debug
            | Severity::Debug2
            | Severity::Debug3
            | Severity::Debug4
            | Severity::Trace
            | Severity::Trace2
            | Severity::Trace3
            | Severity::Trace4 => eventheader::Level::Verbose,

            Severity::Info | Severity::Info2 | Severity::Info3 | Severity::Info4 => {
                eventheader::Level::Informational
            }

            Severity::Error | Severity::Error2 | Severity::Error3 | Severity::Error4 => {
                eventheader::Level::Error
            }

            Severity::Fatal | Severity::Fatal2 | Severity::Fatal3 | Severity::Fatal4 => {
                eventheader::Level::CriticalError
            }

            Severity::Warn | Severity::Warn2 | Severity::Warn3 | Severity::Warn4 => {
                eventheader::Level::Warning
            }
        }
    }

    pub(crate) fn export_log_data(
        &self,
        log_record: &opentelemetry_sdk::logs::SdkLogRecord,
        _instrumentation: &opentelemetry::InstrumentationScope,
    ) -> opentelemetry_sdk::error::OTelSdkResult {
        let level = if let Some(otel_severity) = log_record.severity_number() {
            Self::get_severity_level(otel_severity)
        } else {
            return Err(OTelSdkError::InternalFailure(
                "Severity number is required for user-events exporter".to_string(),
            ));
        };

        // EventSets are stored in the same order as their int representation,
        // so we can use the level as index to the Vec.
        let event_set = match self.event_sets.get(level.as_int() as usize) {
            Some(event_set) => event_set,
            None => {
                // This is considered Error as we cannot find the EventSet.
                // If an EventSet is found, but not enabled, it is not an error.
                return Err(OTelSdkError::InternalFailure(format!(
                    "Failed to get event set for level: {}",
                    level.as_int()
                )));
            }
        };

        if event_set.enabled() {
            let _res = EBW.with(|eb| {
                let mut eb = eb.borrow_mut();
                // EventBuilder doc suggests that event name should not be
                // reused for events with different schema. 
                // In well-behaved application, event-name should be unique
                // for each event.
                // TODO: What if the event name is not provided? "Log" is used as default.
                // TODO: Should event_tag be non-zero?
                eb.reset(log_record.event_name().unwrap_or("Log"), 0);
                eb.opcode(Opcode::Info);

                eb.add_value("__csver__", 1024, FieldFormat::UnsignedInt, 0); // 0x400 in hex

                // populate CS PartA
                let mut cs_a_count = 0;
                let event_time: SystemTime = log_record
                    .timestamp()
                    .or(log_record.observed_timestamp())
                    .unwrap_or_else(SystemTime::now);
                cs_a_count += 1; // for event_time
                eb.add_struct("PartA", cs_a_count, 0);
                {
                    let time: String = chrono::DateTime::to_rfc3339(
                        &chrono::DateTime::<chrono::Utc>::from(event_time),
                    );
                    eb.add_str("time", time, FieldFormat::Default, 0);
                }
                //populate CS PartC
                let (mut is_event_id, mut event_id) = (false, 0);
                let (mut is_part_c_present, mut cs_c_bookmark, mut cs_c_count) = (false, 0, 0);

                for (key, value) in log_record.attributes_iter() {
                    match (key.as_str(), value) {
                        (EVENT_ID, AnyValue::Int(value)) => {
                            is_event_id = true;
                            event_id = *value;
                            continue;
                        }
                        _ => {
                            if !is_part_c_present {
                                eb.add_struct_with_bookmark("PartC", 1, 0, &mut cs_c_bookmark);
                                is_part_c_present = true;
                            }
                            self.add_attribute_to_event(&mut eb, (key, value));
                            // TODO: This is buggy and incorrectly increments the count
                            // even when the attribute is not added to PartC.
                            // This can occur when the attribute is not a primitive type.
                            cs_c_count += 1;
                        }
                    }
                }

                if is_part_c_present {
                    eb.set_struct_field_count(cs_c_bookmark, cs_c_count);
                }

                // populate CS PartB
                let mut cs_b_bookmark: usize = 0;
                let mut cs_b_count = 0;
                eb.add_struct_with_bookmark("PartB", 1, 0, &mut cs_b_bookmark);
                eb.add_str("_typeName", "Log", FieldFormat::Default, 0);
                cs_b_count += 1;

                if log_record.body().is_some() {
                    eb.add_str(
                        "body",
                        match log_record.body().as_ref().unwrap() {
                            AnyValue::Int(value) => value.to_string(),
                            AnyValue::String(value) => value.to_string(),
                            AnyValue::Boolean(value) => value.to_string(),
                            AnyValue::Double(value) => value.to_string(),
                            AnyValue::Bytes(value) => String::from_utf8_lossy(value).to_string(),
                            AnyValue::ListAny(_value) => "".to_string(),
                            AnyValue::Map(_value) => "".to_string(),
                            &_ => "".to_string(),
                        },
                        FieldFormat::Default,
                        0,
                    );
                    cs_b_count += 1;
                }
                if level != Level::Invalid {
                    eb.add_value("severityNumber", level.as_int(), FieldFormat::SignedInt, 0);
                    cs_b_count += 1;
                }
                if log_record.severity_text().is_some() {
                    eb.add_str(
                        "severityText",
                        log_record.severity_text().as_ref().unwrap(),
                        FieldFormat::Default,
                        0,
                    );
                    cs_b_count += 1;
                }
                if is_event_id {
                    eb.add_value("eventId", event_id, FieldFormat::SignedInt, 0);
                    cs_b_count += 1;
                }
                if let Some(event_name) = log_record.event_name() {
                    eb.add_str("name", event_name, FieldFormat::Default, 0);
                    cs_b_count += 1;
                }
                eb.set_struct_field_count(cs_b_bookmark, cs_b_count);

                let result = eb.write(event_set, None, None);
                if result > 0 {
                    // Specially log the case where there is no listener and size exceeding.
                    if result == 9 {
                        otel_debug!(name: "UserEvents.EventWriteFailed", result = result, reason = "No listener. This can occur when there was a listener but it was removed before the event was written");
                    } else if result == 34 {
                        // Info level for size exceeding.
                        otel_info!(name: "UserEvents.EventWriteFailed", result = result, reason = "Total payload size exceeded 64KB limit");
                    } else {
                        // For all other cases, log the error code.
                        otel_debug!(name: "UserEvents.EventWriteFailed", result = result);
                    }
                    Err(OTelSdkError::InternalFailure(format!(
                        "Failed to write event to user_events tracepoint with result code: {}",
                        result
                    )))
                } else {
                    Ok(())
                }
            });
            Ok(())
        } else {
            otel_debug!(
                name: "UserEvents.EventSetNotEnabled",
                level = level.as_int()
            );

            // Return success when the event is not enabled
            // as this is not an error condition.
            Ok(())
        }
    }
}

impl Debug for UserEventsExporter {
    fn fmt(&self, f: &mut std::fmt::Formatter<'_>) -> std::fmt::Result {
        write!(f, "user_events log exporter (provider: {})", self.name)
    }
}

impl opentelemetry_sdk::logs::LogExporter for UserEventsExporter {
    async fn export(&self, batch: opentelemetry_sdk::logs::LogBatch<'_>) -> OTelSdkResult {
        for (record, instrumentation) in batch.iter() {
            let _ = self.export_log_data(record, instrumentation);
        }
        Ok(())
    }

    fn shutdown(&mut self) -> OTelSdkResult {
        // The explicit unregister() is done in shutdown()
        // as it may not be possible to unregister during Drop
        // as Loggers are typically *not* dropped.
        if let Ok(mut provider) = self.provider.lock() {
            provider.unregister();
            Ok(())
        } else {
            Err(OTelSdkError::InternalFailure(
                "Failed to acquire lock on provider".to_string(),
            ))
        }
    }

    #[cfg(feature = "spec_unstable_logs_enabled")]
    fn event_enabled(&self, level: Severity, _target: &str, _name: &str) -> bool {
        // EventSets are stored in the same order as their int representation,
        // so we can use the level as index to the Vec.
        let level = Self::get_severity_level(level);
        match self.event_sets.get(level.as_int() as usize) {
            Some(event_set) => event_set.enabled(),
            None => false,
        }
    }
}

#[cfg(test)]
mod tests {
    use super::*;
    #[test]
    fn exporter_debug() {
        let exporter = UserEventsExporter::new("test_provider");
        assert_eq!(
            format!("{:?}", exporter.expect("Failed to create exporter")),
            "user_events log exporter (provider: test_provider)"
        );
    }

    #[test]
    fn valid_provider_name() {
        let result = UserEventsExporter::new("MyCompany_MyComponent");
        assert!(result.is_ok());
    }

    #[test]
    fn provider_name_too_long() {
        let long_name = "a".repeat(234);
        let result = UserEventsExporter::new(&long_name);
        assert!(result.is_err());
        assert_eq!(
            result.err().unwrap(),
            "Provider name must be less than 234 characters.".to_string()
        );
    }

    #[test]
    fn provider_name_contains_invalid_characters() {
        let result = UserEventsExporter::new("Invalid Name");
        assert!(result.is_err());
        assert_eq!(
            result.err().unwrap(),
            "Provider name must not contain '\\0', ' ', or ':'.".to_string()
        );

        let result = UserEventsExporter::new("Invalid:Name");
        assert!(result.is_err());
        assert_eq!(
            result.err().unwrap(),
            "Provider name must not contain '\\0', ' ', or ':'.".to_string()
        );

        let result = UserEventsExporter::new("Invalid\0Name");
        assert!(result.is_err());
        assert_eq!(
            result.err().unwrap(),
            "Provider name must not contain '\\0', ' ', or ':'.".to_string()
        );
    }

    #[test]
    fn provider_name_contains_non_ascii_characters() {
        let result = UserEventsExporter::new("InvalidName!");
        assert!(result.is_err());
        assert_eq!(
            result.err().unwrap(),
            "Provider name must contain only ASCII letters, digits, and '_'.".to_string()
        );

        let result = UserEventsExporter::new("InvalidName@");
        assert!(result.is_err());
        assert_eq!(
            result.err().unwrap(),
            "Provider name must contain only ASCII letters, digits, and '_'.".to_string()
        );
    }
}<|MERGE_RESOLUTION|>--- conflicted
+++ resolved
@@ -11,7 +11,7 @@
 thread_local! { static EBW: RefCell<EventBuilder> = RefCell::new(EventBuilder::new());}
 
 /// UserEventsExporter is a log exporter that exports logs in EventHeader format to user_events tracepoint.
-pub(crate) struct UserEventsExporter {
+pub struct UserEventsExporter {
     provider: Mutex<Provider>,
     name: String,
     event_sets: Vec<Arc<EventSet>>,
@@ -21,8 +21,7 @@
 
 impl UserEventsExporter {
     /// Create instance of the exporter
-<<<<<<< HEAD
-    pub fn new(provider_name: &str) -> Result<Self, String> {
+    pub (crate) fn new(provider_name: &str) -> Result<Self, String> {
         // Validate provider_name
         if provider_name.len() >= 234 {
             return Err("Provider name must be less than 234 characters.".to_string());
@@ -42,9 +41,6 @@
             );
         }
 
-=======
-    pub(crate) fn new(provider_name: &str) -> Self {
->>>>>>> 644768fd
         let mut eventheader_provider: Provider =
             Provider::new(provider_name, &Provider::new_options());
         let event_sets = Self::register_events(&mut eventheader_provider);
@@ -127,7 +123,7 @@
         }
     }
 
-    const fn get_severity_level(severity: Severity) -> Level {
+    fn get_severity_level(&self, severity: Severity) -> Level {
         match severity {
             Severity::Debug
             | Severity::Debug2
@@ -162,7 +158,7 @@
         _instrumentation: &opentelemetry::InstrumentationScope,
     ) -> opentelemetry_sdk::error::OTelSdkResult {
         let level = if let Some(otel_severity) = log_record.severity_number() {
-            Self::get_severity_level(otel_severity)
+            self.get_severity_level(otel_severity)
         } else {
             return Err(OTelSdkError::InternalFailure(
                 "Severity number is required for user-events exporter".to_string(),
@@ -354,7 +350,7 @@
     fn event_enabled(&self, level: Severity, _target: &str, _name: &str) -> bool {
         // EventSets are stored in the same order as their int representation,
         // so we can use the level as index to the Vec.
-        let level = Self::get_severity_level(level);
+        let level = self.get_severity_level(level);
         match self.event_sets.get(level.as_int() as usize) {
             Some(event_set) => event_set.enabled(),
             None => false,
