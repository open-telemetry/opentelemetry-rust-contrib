/*
    The benchmark results:
    criterion = "0.5.1"

    Hardware: Apple M4 Pro
    Total Number of Cores:	10
    (Inside multipass vm running Ubuntu 22.04)
    // When no listener
    | Test                        | Average time|
    |-----------------------------|-------------|
    | User_Event_4_Attributes     | 8 ns        |
    | User_Event_6_Attributes     | 8 ns        |

    // When listener is enabled
    // Run below to enable
    //  echo 1 | sudo tee /sys/kernel/debug/tracing/events/user_events/myprovider_L2K1/enable
    // Run below to disable
    //  echo 0 | sudo tee /sys/kernel/debug/tracing/events/user_events/myprovider_L2K1/enable
    | Test                        | Average time|
    |-----------------------------|-------------|
    | User_Event_4_Attributes     | 530 ns      |
    | User_Event_6_Attributes     | 586 ns      |
*/

// running the following from the current directory
// sudo -E ~/.cargo/bin/cargo bench --bench logs --all-features

use criterion::{criterion_group, criterion_main, Criterion};
use opentelemetry_appender_tracing::layer as tracing_layer;
use opentelemetry_sdk::logs::SdkLoggerProvider;
use opentelemetry_sdk::Resource;
<<<<<<< HEAD
use opentelemetry_user_events_logs::{build_processor, ExportOptions};
=======
use opentelemetry_user_events_logs::Processor;
>>>>>>> 2002a199
use tracing::error;
use tracing_subscriber::prelude::*;
use tracing_subscriber::Registry;

fn benchmark_with_ot_layer(c: &mut Criterion, name: &str, num_attributes: usize) {
<<<<<<< HEAD
    let export_options = ExportOptions::builder("myprovider").build().unwrap();
    let user_event_processor = build_processor(export_options);
=======
    let user_event_processor = Processor::builder("myprovider").build().unwrap();
>>>>>>> 2002a199
    let provider = SdkLoggerProvider::builder()
        .with_resource(
            Resource::builder_empty()
                .with_service_name("benchmark")
                .build(),
        )
        .with_log_processor(user_event_processor)
        .build();
    let ot_layer = tracing_layer::OpenTelemetryTracingBridge::new(&provider);
    let subscriber = Registry::default().with(ot_layer);

    tracing::subscriber::with_default(subscriber, || {
        c.bench_function(name, |b| {
            b.iter(|| {
                if num_attributes == 4 {
                    error!(
                        name : "CheckoutFailed",
                        field1 = "field1",
                        field2 = "field2",
                        field3 = "field3",
                        field4 = "field4",
                        message = "Unable to process checkout."
                    );
                } else if num_attributes == 6 {
                    error!(
                        name : "CheckoutFailed",
                        field1 = "field1",
                        field2 = "field2",
                        field3 = "field3",
                        field4 = "field4",
                        field5 = "field5",
                        field6 = "field6",
                        message = "Unable to process checkout."
                    );
                }
            });
        });
    });
}

fn criterion_benchmark(c: &mut Criterion) {
    benchmark_with_ot_layer(c, "User_Event_4_Attributes", 4);
    benchmark_with_ot_layer(c, "User_Event_6_Attributes", 6)
}

criterion_group! {
    name = benches;
    config = Criterion::default();
    targets = criterion_benchmark
}
criterion_main!(benches);<|MERGE_RESOLUTION|>--- conflicted
+++ resolved
@@ -29,22 +29,13 @@
 use opentelemetry_appender_tracing::layer as tracing_layer;
 use opentelemetry_sdk::logs::SdkLoggerProvider;
 use opentelemetry_sdk::Resource;
-<<<<<<< HEAD
-use opentelemetry_user_events_logs::{build_processor, ExportOptions};
-=======
 use opentelemetry_user_events_logs::Processor;
->>>>>>> 2002a199
 use tracing::error;
 use tracing_subscriber::prelude::*;
 use tracing_subscriber::Registry;
 
 fn benchmark_with_ot_layer(c: &mut Criterion, name: &str, num_attributes: usize) {
-<<<<<<< HEAD
-    let export_options = ExportOptions::builder("myprovider").build().unwrap();
-    let user_event_processor = build_processor(export_options);
-=======
     let user_event_processor = Processor::builder("myprovider").build().unwrap();
->>>>>>> 2002a199
     let provider = SdkLoggerProvider::builder()
         .with_resource(
             Resource::builder_empty()
